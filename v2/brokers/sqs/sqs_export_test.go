--- conflicted
+++ resolved
@@ -119,11 +119,7 @@
 		SharedConfigState: session.SharedConfigEnable,
 	}))
 
-<<<<<<< HEAD
 	var svc sqsiface.API = new(FakeSQS)
-=======
-	var svc sqsiface.SQSAPI = new(FakeSQS)
->>>>>>> 5fd6b17f
 
 	if cnf.SQS.Client != nil {
 		svc = cnf.SQS.Client
