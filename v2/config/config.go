--- conflicted
+++ resolved
@@ -8,12 +8,8 @@
 	"time"
 
 	"cloud.google.com/go/pubsub"
-<<<<<<< HEAD
 	dynamodbiface "github.com/RichardKnop/machinery/v2/backends/iface/dynamodb"
 	"github.com/RichardKnop/machinery/v2/brokers/iface/sqs"
-=======
-	"github.com/aws/aws-sdk-go/service/dynamodb"
->>>>>>> 5fd6b17f
 	"go.mongodb.org/mongo-driver/mongo"
 )
 
@@ -102,11 +98,7 @@
 
 // SQSConfig wraps SQS related configuration
 type SQSConfig struct {
-<<<<<<< HEAD
 	Client          sqs.API
-=======
-	Client          sqsiface.SQSAPI
->>>>>>> 5fd6b17f
 	WaitTimeSeconds int `yaml:"receive_wait_time_seconds" envconfig:"SQS_WAIT_TIME_SECONDS"`
 	// https://docs.aws.amazon.com/AWSSimpleQueueService/latest/SQSDeveloperGuide/sqs-visibility-timeout.html
 	// visibility timeout should default to nil to use the overall visibility timeout for the queue
