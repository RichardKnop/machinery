--- conflicted
+++ resolved
@@ -36,13 +36,11 @@
 			ConnectTimeout:         15,
 			DelayedTasksPollPeriod: 20,
 		},
-<<<<<<< HEAD
 		CMQ: &CMQConfig{
 			WaitTimeSeconds: 30,
-=======
+		},
 		GCPPubSub: &GCPPubSubConfig{
 			Client: nil,
->>>>>>> cdbfc39b
 		},
 	}
 
