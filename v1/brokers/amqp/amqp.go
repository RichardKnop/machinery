--- conflicted
+++ resolved
@@ -322,19 +322,13 @@
 	// If the task is not registered, we nack it and requeue,
 	// there might be different workers for processing specific tasks
 	if !b.IsTaskRegistered(signature.Name) {
-<<<<<<< HEAD
 		requeue = true
 		log.INFO.Printf("Task not registered with this worker. Requeing message: %s", delivery.Body)
-		delivery.Nack(multiple, requeue)
-=======
-		if !delivery.Redelivered {
-			requeue = true
-			log.INFO.Printf("Task not registered with this worker. Requeing message: %s", delivery.Body)
-		}
-		if !signature.IgnoreWhenTaskNotRegistered {
+
+    if !signature.IgnoreWhenTaskNotRegistered {
 			delivery.Nack(multiple, requeue)
 		}
->>>>>>> 468c3e4c
+    
 		return nil
 	}
 
