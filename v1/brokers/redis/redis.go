--- conflicted
+++ resolved
@@ -5,11 +5,8 @@
 	"context"
 	"encoding/json"
 	"fmt"
-<<<<<<< HEAD
 	"runtime"
-=======
 	"math"
->>>>>>> 353ff2fc
 	"sync"
 	"time"
 
