package redis

import (
	"bytes"
	"context"
	"encoding/json"
	"fmt"
	"runtime"
	"math"
	"sync"
	"time"

	"github.com/RichardKnop/machinery/v1/brokers/errs"
	"github.com/RichardKnop/machinery/v1/brokers/iface"
	"github.com/RichardKnop/machinery/v1/common"
	"github.com/RichardKnop/machinery/v1/config"
	"github.com/RichardKnop/machinery/v1/log"
	"github.com/RichardKnop/machinery/v1/tasks"
	"github.com/RichardKnop/redsync"
	"github.com/gomodule/redigo/redis"
)

var redisDelayedTasksKey = "delayed_tasks"

// Broker represents a Redis broker
type Broker struct {
	common.Broker
	common.RedisConnector
	host         string
	password     string
	db           int
	pool         *redis.Pool
	consumingWG  sync.WaitGroup // wait group to make sure whole consumption completes
	processingWG sync.WaitGroup // use wait group to make sure task processing completes
	delayedWG    sync.WaitGroup
	// If set, path to a socket file overrides hostname
	socketPath string
	redsync    *redsync.Redsync
	redisOnce  sync.Once
}

// New creates new Broker instance
func New(cnf *config.Config, host, password, socketPath string, db int) iface.Broker {
	b := &Broker{Broker: common.NewBroker(cnf)}
	b.host = host
	b.db = db
	b.password = password
	b.socketPath = socketPath

	return b
}

// StartConsuming enters a loop and waits for incoming messages
func (b *Broker) StartConsuming(consumerTag string, concurrency int, taskProcessor iface.TaskProcessor) (bool, error) {
	b.consumingWG.Add(1)
	defer b.consumingWG.Done()

	if concurrency < 1 {
		concurrency = runtime.NumCPU() * 2
	}

	b.Broker.StartConsuming(consumerTag, concurrency, taskProcessor)

	conn := b.open()
	defer conn.Close()

	// Ping the server to make sure connection is live
	_, err := conn.Do("PING")
	if err != nil {
		b.GetRetryFunc()(b.GetRetryStopChan())

		// Return err if retry is still true.
		// If retry is false, broker.StopConsuming() has been called and
		// therefore Redis might have been stopped. Return nil exit
		// StartConsuming()
		if b.GetRetry() {
			return b.GetRetry(), err
		}
		return b.GetRetry(), errs.ErrConsumerStopped
	}

	// Channel to which we will push tasks ready for processing by worker
	deliveries := make(chan []byte, concurrency)
	pool := make(chan struct{}, concurrency)

	// initialize worker pool with maxWorkers workers
	for i := 0; i < concurrency; i++ {
		pool <- struct{}{}
	}

	// A receiving goroutine keeps popping messages from the queue by BLPOP
	// If the message is valid and can be unmarshaled into a proper structure
	// we send it to the deliveries channel
	go func() {

		log.INFO.Print("[*] Waiting for messages. To exit press CTRL+C")
		var gotTask bool
		for {
			select {
			// A way to stop this goroutine from b.StopConsuming
			case <-b.GetStopChan():
				close(deliveries)
				return
			case <-pool:
				select {
				case <-b.GetStopChan():
					close(deliveries)
					return
				default:
				}

				if taskProcessor.PreConsumeHandler() {
<<<<<<< HEAD
					if !gotTask {
						<-nextTask
						gotTask = true
					}

=======
>>>>>>> f789b8da
					task, _ := b.nextTask(getQueue(b.GetConfig(), taskProcessor))
					//TODO: should this error be ignored?
					if len(task) > 0 {
						deliveries <- task
						gotTask = false
					}
				}

				pool <- struct{}{}
			}
		}
	}()

	// A goroutine to watch for delayed tasks and push them to deliveries
	// channel for consumption by the worker
	b.delayedWG.Add(1)
	go func() {
		defer b.delayedWG.Done()

		for {
			select {
			// A way to stop this goroutine from b.StopConsuming
			case <-b.GetStopChan():
				return
			default:
				task, err := b.nextDelayedTask(redisDelayedTasksKey)
				if err != nil {
					continue
				}

				signature := new(tasks.Signature)
				decoder := json.NewDecoder(bytes.NewReader(task))
				decoder.UseNumber()
				if err := decoder.Decode(signature); err != nil {
					log.ERROR.Print(errs.NewErrCouldNotUnmarshalTaskSignature(task, err))
				}

				if err := b.Publish(context.Background(), signature); err != nil {
					log.ERROR.Print(err)
				}
			}
		}
	}()

	if err := b.consume(deliveries, concurrency, taskProcessor); err != nil {
		return b.GetRetry(), err
	}

	// Waiting for any tasks being processed to finish
	b.processingWG.Wait()

	return b.GetRetry(), nil
}

// StopConsuming quits the loop
func (b *Broker) StopConsuming() {
	b.Broker.StopConsuming()
	// Waiting for the delayed tasks goroutine to have stopped
	b.delayedWG.Wait()
	// Waiting for consumption to finish
	b.consumingWG.Wait()
	// Wait for currently processing tasks to finish as well.
	b.processingWG.Wait()

	if b.pool != nil {
		b.pool.Close()
	}
}

// Publish places a new message on the default queue
func (b *Broker) Publish(ctx context.Context, signature *tasks.Signature) error {
	// Adjust routing key (this decides which queue the message will be published to)
	b.Broker.AdjustRoutingKey(signature)

	msg, err := json.Marshal(signature)
	if err != nil {
		return fmt.Errorf("JSON marshal error: %s", err)
	}

	conn := b.open()
	defer conn.Close()

	// Check the ETA signature field, if it is set and it is in the future,
	// delay the task
	if signature.ETA != nil {
		now := time.Now().UTC()

		if signature.ETA.After(now) {
			score := signature.ETA.UnixNano()
			_, err = conn.Do("ZADD", redisDelayedTasksKey, score, msg)
			return err
		}
	}

	_, err = conn.Do("RPUSH", signature.RoutingKey, msg)
	return err
}

// GetPendingTasks returns a slice of task signatures waiting in the queue
func (b *Broker) GetPendingTasks(queue string) ([]*tasks.Signature, error) {
	conn := b.open()
	defer conn.Close()

	if queue == "" {
		queue = b.GetConfig().DefaultQueue
	}
	dataBytes, err := conn.Do("LRANGE", queue, 0, -1)
	if err != nil {
		return nil, err
	}
	results, err := redis.ByteSlices(dataBytes, err)
	if err != nil {
		return nil, err
	}

	taskSignatures := make([]*tasks.Signature, len(results))
	for i, result := range results {
		signature := new(tasks.Signature)
		decoder := json.NewDecoder(bytes.NewReader(result))
		decoder.UseNumber()
		if err := decoder.Decode(signature); err != nil {
			return nil, err
		}
		taskSignatures[i] = signature
	}
	return taskSignatures, nil
}

// GetDelayedTasks returns a slice of task signatures that are scheduled, but not yet in the queue
func (b *Broker) GetDelayedTasks() ([]*tasks.Signature, error) {
	conn := b.open()
	defer conn.Close()

	dataBytes, err := conn.Do("ZRANGE", redisDelayedTasksKey, 0, -1)
	if err != nil {
		return nil, err
	}
	results, err := redis.ByteSlices(dataBytes, err)
	if err != nil {
		return nil, err
	}

	taskSignatures := make([]*tasks.Signature, len(results))
	for i, result := range results {
		signature := new(tasks.Signature)
		decoder := json.NewDecoder(bytes.NewReader(result))
		decoder.UseNumber()
		if err := decoder.Decode(signature); err != nil {
			return nil, err
		}
		taskSignatures[i] = signature
	}
	return taskSignatures, nil
}

// consume takes delivered messages from the channel and manages a worker pool
// to process tasks concurrently
func (b *Broker) consume(deliveries <-chan []byte, concurrency int, taskProcessor iface.TaskProcessor) error {
	errorsChan := make(chan error, concurrency*2)
	pool := make(chan struct{}, concurrency)

	// init pool for Worker tasks execution, as many slots as Worker concurrency param
	go func() {
		for i := 0; i < concurrency; i++ {
			pool <- struct{}{}
		}
	}()

	for {
		select {
		case err := <-errorsChan:
			return err
		case d, open := <-deliveries:
			if !open {
				return nil
			}
			if concurrency > 0 {
				// get execution slot from pool (blocks until one is available)
				select {
				case <-b.GetStopChan():
					b.requeueMessage(d, taskProcessor)
					continue
				case <-pool:
				}
			}

			b.processingWG.Add(1)

			// Consume the task inside a goroutine so multiple tasks
			// can be processed concurrently
			go func() {
				if err := b.consumeOne(d, taskProcessor); err != nil {
					errorsChan <- err
				}

				b.processingWG.Done()

				if concurrency > 0 {
					// give slot back to pool
					pool <- struct{}{}
				}
			}()
		}
	}
}

// consumeOne processes a single message using TaskProcessor
func (b *Broker) consumeOne(delivery []byte, taskProcessor iface.TaskProcessor) error {
	signature := new(tasks.Signature)
	decoder := json.NewDecoder(bytes.NewReader(delivery))
	decoder.UseNumber()
	if err := decoder.Decode(signature); err != nil {
		return errs.NewErrCouldNotUnmarshalTaskSignature(delivery, err)
	}

	// If the task is not registered, we requeue it,
	// there might be different workers for processing specific tasks
	if !b.IsTaskRegistered(signature.Name) {
		if signature.IgnoreWhenTaskNotRegistered {
			return nil
		}
		log.INFO.Printf("Task not registered with this worker. Requeuing message: %s", delivery)
		b.requeueMessage(delivery, taskProcessor)
		return nil
	}

	log.DEBUG.Printf("Received new message: %s", delivery)

	return taskProcessor.Process(signature)
}

// nextTask pops next available task from the default queue
func (b *Broker) nextTask(queue string) (result []byte, err error) {
	conn := b.open()
	defer conn.Close()

	pollPeriodMilliseconds := 1000 // default poll period for normal tasks
	if b.GetConfig().Redis != nil {
		configuredPollPeriod := b.GetConfig().Redis.NormalTasksPollPeriod
		if configuredPollPeriod > 0 {
			pollPeriodMilliseconds = configuredPollPeriod
		}
	}
	pollPeriod := time.Duration(pollPeriodMilliseconds) * time.Millisecond

	// Issue 548: BLPOP expects an integer timeout expresses in seconds.
	// The call will if the value is a float. Convert to integer using
	// math.Ceil():
	//   math.Ceil(0.0) --> 0 (block indefinitely)
	//   math.Ceil(0.2) --> 1 (timeout after 1 second)
	pollPeriodSeconds := math.Ceil(pollPeriod.Seconds())

	items, err := redis.ByteSlices(conn.Do("BLPOP", queue, pollPeriodSeconds))
	if err != nil {
		return []byte{}, err
	}

	// items[0] - the name of the key where an element was popped
	// items[1] - the value of the popped element
	if len(items) != 2 {
		return []byte{}, redis.ErrNil
	}

	result = items[1]

	return result, nil
}

// nextDelayedTask pops a value from the ZSET key using WATCH/MULTI/EXEC commands.
// https://github.com/gomodule/redigo/blob/master/redis/zpop_example_test.go
func (b *Broker) nextDelayedTask(key string) (result []byte, err error) {
	conn := b.open()
	defer conn.Close()

	defer func() {
		// Return connection to normal state on error.
		// https://redis.io/commands/discard
		// https://redis.io/commands/unwatch
		if err == redis.ErrNil {
			conn.Do("UNWATCH")
		} else if err != nil {
			conn.Do("DISCARD")
		}
	}()

	var (
		items [][]byte
		reply interface{}
	)

	pollPeriod := 500 // default poll period for delayed tasks
	if b.GetConfig().Redis != nil {
		configuredPollPeriod := b.GetConfig().Redis.DelayedTasksPollPeriod
		// the default period is 0, which bombards redis with requests, despite
		// our intention of doing the opposite
		if configuredPollPeriod > 0 {
			pollPeriod = configuredPollPeriod
		}
	}

	for {
		// Space out queries to ZSET so we don't bombard redis
		// server with relentless ZRANGEBYSCOREs
		time.Sleep(time.Duration(pollPeriod) * time.Millisecond)
		if _, err = conn.Do("WATCH", key); err != nil {
			return
		}

		now := time.Now().UTC().UnixNano()

		// https://redis.io/commands/zrangebyscore
		items, err = redis.ByteSlices(conn.Do(
			"ZRANGEBYSCORE",
			key,
			0,
			now,
			"LIMIT",
			0,
			1,
		))
		if err != nil {
			return
		}
		if len(items) != 1 {
			err = redis.ErrNil
			return
		}

		_ = conn.Send("MULTI")
		_ = conn.Send("ZREM", key, items[0])
		reply, err = conn.Do("EXEC")
		if err != nil {
			return
		}

		if reply != nil {
			result = items[0]
			break
		}
	}

	return
}

// open returns or creates instance of Redis connection
func (b *Broker) open() redis.Conn {
	b.redisOnce.Do(func() {
		b.pool = b.NewPool(b.socketPath, b.host, b.password, b.db, b.GetConfig().Redis, b.GetConfig().TLSConfig)
		b.redsync = redsync.New([]redsync.Pool{b.pool})
	})

	return b.pool.Get()
}

func getQueue(config *config.Config, taskProcessor iface.TaskProcessor) string {
	customQueue := taskProcessor.CustomQueue()
	if customQueue == "" {
		return config.DefaultQueue
	}
	return customQueue
}

func (b *Broker) requeueMessage(delivery []byte, taskProcessor iface.TaskProcessor) {
	conn := b.open()
	defer conn.Close()
	conn.Do("RPUSH", getQueue(b.GetConfig(), taskProcessor), delivery)
}<|MERGE_RESOLUTION|>--- conflicted
+++ resolved
@@ -82,10 +82,12 @@
 	// Channel to which we will push tasks ready for processing by worker
 	deliveries := make(chan []byte, concurrency)
 	pool := make(chan struct{}, concurrency)
+  nextTask := make(chan struct{}, concurrency)
 
 	// initialize worker pool with maxWorkers workers
 	for i := 0; i < concurrency; i++ {
 		pool <- struct{}{}
+		nextTask <- struct{}{}
 	}
 
 	// A receiving goroutine keeps popping messages from the queue by BLPOP
@@ -110,14 +112,11 @@
 				}
 
 				if taskProcessor.PreConsumeHandler() {
-<<<<<<< HEAD
 					if !gotTask {
 						<-nextTask
 						gotTask = true
 					}
 
-=======
->>>>>>> f789b8da
 					task, _ := b.nextTask(getQueue(b.GetConfig(), taskProcessor))
 					//TODO: should this error be ignored?
 					if len(task) > 0 {
@@ -162,7 +161,7 @@
 		}
 	}()
 
-	if err := b.consume(deliveries, concurrency, taskProcessor); err != nil {
+	if err := b.consume(deliveries, nextTask, concurrency, taskProcessor); err != nil {
 		return b.GetRetry(), err
 	}
 
@@ -275,7 +274,7 @@
 
 // consume takes delivered messages from the channel and manages a worker pool
 // to process tasks concurrently
-func (b *Broker) consume(deliveries <-chan []byte, concurrency int, taskProcessor iface.TaskProcessor) error {
+func (b *Broker) consume(deliveries <-chan []byte, nextPool chan<- struct{}, concurrency int, taskProcessor iface.TaskProcessor) error {
 	errorsChan := make(chan error, concurrency*2)
 	pool := make(chan struct{}, concurrency)
 
@@ -309,6 +308,11 @@
 			// Consume the task inside a goroutine so multiple tasks
 			// can be processed concurrently
 			go func() {
+				defer func() {
+					nextPool <- struct{}{}
+				}()
+				
+        
 				if err := b.consumeOne(d, taskProcessor); err != nil {
 					errorsChan <- err
 				}
