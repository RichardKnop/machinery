--- conflicted
+++ resolved
@@ -82,7 +82,6 @@
 		}
 	}
 
-<<<<<<< HEAD
 	if strings.HasPrefix(cnf.Broker, "cmq://") {
 		opt, err := ParseCMQURL(cnf.Broker)
 		if err != nil {
@@ -90,14 +89,14 @@
 		}
 		cnf.Broker = "cmq"
 		return cmqbroker.New(cnf, opt), nil
-=======
+	}
+  
 	if strings.HasPrefix(cnf.Broker, "gcppubsub://") {
 		projectID, subscriptionName, err := ParseGCPPubSubURL(cnf.Broker)
 		if err != nil {
 			return nil, err
 		}
 		return gcppubsubbroker.New(cnf, projectID, subscriptionName)
->>>>>>> cdbfc39b
 	}
 
 	return nil, fmt.Errorf("Factory failed with broker URL: %v", cnf.Broker)
