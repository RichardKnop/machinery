package tasks

import (
	"context"
	"encoding/base64"
	"encoding/json"
	"fmt"
	"reflect"
	"strconv"
	"strings"
)

var (
	typesMap = map[string]reflect.Type{
		// base types
		"bool":    reflect.TypeOf(true),
		"int":     reflect.TypeOf(int(1)),
		"int8":    reflect.TypeOf(int8(1)),
		"int16":   reflect.TypeOf(int16(1)),
		"int32":   reflect.TypeOf(int32(1)),
		"int64":   reflect.TypeOf(int64(1)),
		"uint":    reflect.TypeOf(uint(1)),
		"uint8":   reflect.TypeOf(uint8(1)),
		"uint16":  reflect.TypeOf(uint16(1)),
		"uint32":  reflect.TypeOf(uint32(1)),
		"uint64":  reflect.TypeOf(uint64(1)),
		"float32": reflect.TypeOf(float32(0.5)),
		"float64": reflect.TypeOf(float64(0.5)),
		"string":  reflect.TypeOf(string("")),
		// slices
		"[]bool":    reflect.TypeOf(make([]bool, 0)),
		"[]int":     reflect.TypeOf(make([]int, 0)),
		"[]int8":    reflect.TypeOf(make([]int8, 0)),
		"[]int16":   reflect.TypeOf(make([]int16, 0)),
		"[]int32":   reflect.TypeOf(make([]int32, 0)),
		"[]int64":   reflect.TypeOf(make([]int64, 0)),
		"[]uint":    reflect.TypeOf(make([]uint, 0)),
		"[]uint8":   reflect.TypeOf(make([]uint8, 0)),
		"[]uint16":  reflect.TypeOf(make([]uint16, 0)),
		"[]uint32":  reflect.TypeOf(make([]uint32, 0)),
		"[]uint64":  reflect.TypeOf(make([]uint64, 0)),
		"[]float32": reflect.TypeOf(make([]float32, 0)),
		"[]float64": reflect.TypeOf(make([]float64, 0)),
		"[]byte":    reflect.TypeOf(make([]byte, 0)),
		"[]string":  reflect.TypeOf([]string{""}),
	}

	ctxType = reflect.TypeOf((*context.Context)(nil)).Elem()

	typeConversionError = func(argValue interface{}, argTypeStr string) error {
		return fmt.Errorf("%v is not %v", argValue, argTypeStr)
	}
)

// ErrUnsupportedType ...
type ErrUnsupportedType struct {
	valueType string
}

// NewErrUnsupportedType returns new ErrUnsupportedType
func NewErrUnsupportedType(valueType string) ErrUnsupportedType {
	return ErrUnsupportedType{valueType}
}

// Error method so we implement the error interface
func (e ErrUnsupportedType) Error() string {
	return fmt.Sprintf("%v is not one of supported types", e.valueType)
}

// ReflectValue converts interface{} to reflect.Value based on string type
func ReflectValue(valueType string, value interface{}) (reflect.Value, error) {
	if strings.HasPrefix(valueType, "[]") {
		return reflectValues(valueType, value)
	}

	return reflectValue(valueType, value)
}

// reflectValue converts interface{} to reflect.Value based on string type
// representing a base type (not a slice)
func reflectValue(valueType string, value interface{}) (reflect.Value, error) {
	theType, ok := typesMap[valueType]
	if !ok {
		return reflect.Value{}, NewErrUnsupportedType(valueType)
	}
	theValue := reflect.New(theType)

	// Booleans
	if theType.String() == "bool" {
		boolValue, err := getBoolValue(theType.String(), value)
		if err != nil {
			return reflect.Value{}, err
		}

		theValue.Elem().SetBool(boolValue)
		return theValue.Elem(), nil
	}

	// Integers
	if strings.HasPrefix(theType.String(), "int") {
		intValue, err := getIntValue(theType.String(), value)
		if err != nil {
			return reflect.Value{}, err
		}

		theValue.Elem().SetInt(intValue)
		return theValue.Elem(), err
	}

	// Unsigned integers
	if strings.HasPrefix(theType.String(), "uint") {
		uintValue, err := getUintValue(theType.String(), value)
		if err != nil {
			return reflect.Value{}, err
		}

		theValue.Elem().SetUint(uintValue)
		return theValue.Elem(), err
	}

	// Floating point numbers
	if strings.HasPrefix(theType.String(), "float") {
		floatValue, err := getFloatValue(theType.String(), value)
		if err != nil {
			return reflect.Value{}, err
		}

		theValue.Elem().SetFloat(floatValue)
		return theValue.Elem(), err
	}

	// Strings
	if theType.String() == "string" {
		stringValue, err := getStringValue(theType.String(), value)
		if err != nil {
			return reflect.Value{}, err
		}

		theValue.Elem().SetString(stringValue)
		return theValue.Elem(), nil
	}

	return reflect.Value{}, NewErrUnsupportedType(valueType)
}

// reflectValues converts interface{} to reflect.Value based on string type
// representing a slice of values
func reflectValues(valueType string, value interface{}) (reflect.Value, error) {
	theType, ok := typesMap[valueType]
	if !ok {
		return reflect.Value{}, NewErrUnsupportedType(valueType)
	}

	// For NULL we return an empty slice
	if value == nil {
		return reflect.MakeSlice(theType, 0, 0), nil
	}

	var theValue reflect.Value

	// Booleans
	if theType.String() == "[]bool" {
		bools := reflect.ValueOf(value)

		theValue = reflect.MakeSlice(theType, bools.Len(), bools.Len())
		for i := 0; i < bools.Len(); i++ {
			boolValue, err := getBoolValue(strings.Split(theType.String(), "[]")[1], bools.Index(i).Interface())
			if err != nil {
				return reflect.Value{}, err
			}

			theValue.Index(i).SetBool(boolValue)
		}

		return theValue, nil
	}

	// Integers
	if strings.HasPrefix(theType.String(), "[]int") {
		ints := reflect.ValueOf(value)

		theValue = reflect.MakeSlice(theType, ints.Len(), ints.Len())
		for i := 0; i < ints.Len(); i++ {
			intValue, err := getIntValue(strings.Split(theType.String(), "[]")[1], ints.Index(i).Interface())
			if err != nil {
				return reflect.Value{}, err
			}

			theValue.Index(i).SetInt(intValue)
		}

		return theValue, nil
	}

	// Unsigned integers
	if strings.HasPrefix(theType.String(), "[]uint") || theType.String() == "[]byte" {

		// Decode the base64 string if the value type is []uint8 or it's alias []byte
		// See: https://golang.org/pkg/encoding/json/#Marshal
		// > Array and slice values encode as JSON arrays, except that []byte encodes as a base64-encoded string
		if reflect.TypeOf(value).String() == "string" {
			output, err := base64.StdEncoding.DecodeString(value.(string))
			if err != nil {
				return reflect.Value{}, err
			}
			value = output
		}

		uints := reflect.ValueOf(value)

		theValue = reflect.MakeSlice(theType, uints.Len(), uints.Len())
		for i := 0; i < uints.Len(); i++ {
			uintValue, err := getUintValue(strings.Split(theType.String(), "[]")[1], uints.Index(i).Interface())
			if err != nil {
				return reflect.Value{}, err
			}

			theValue.Index(i).SetUint(uintValue)
		}

		return theValue, nil
	}

	// Floating point numbers
	if strings.HasPrefix(theType.String(), "[]float") {
		floats := reflect.ValueOf(value)

		theValue = reflect.MakeSlice(theType, floats.Len(), floats.Len())
		for i := 0; i < floats.Len(); i++ {
			floatValue, err := getFloatValue(strings.Split(theType.String(), "[]")[1], floats.Index(i).Interface())
			if err != nil {
				return reflect.Value{}, err
			}

			theValue.Index(i).SetFloat(floatValue)
		}

		return theValue, nil
	}

	// Strings
	if theType.String() == "[]string" {
		strs := reflect.ValueOf(value)

		theValue = reflect.MakeSlice(theType, strs.Len(), strs.Len())
		for i := 0; i < strs.Len(); i++ {
			strValue, err := getStringValue(strings.Split(theType.String(), "[]")[1], strs.Index(i).Interface())
			if err != nil {
				return reflect.Value{}, err
			}

			theValue.Index(i).SetString(strValue)
		}

		return theValue, nil
	}

	return reflect.Value{}, NewErrUnsupportedType(valueType)
}

func getBoolValue(theType string, value interface{}) (bool, error) {
	b, ok := value.(bool)
	if !ok {
		return false, typeConversionError(value, typesMap[theType].String())
	}

	return b, nil
}

func getIntValue(theType string, value interface{}) (int64, error) {
	// We use https://golang.org/pkg/encoding/json/#Decoder.UseNumber when unmarshaling signatures.
	// This is because JSON only supports 64-bit floating point numbers and we could lose precision
	// when converting from float64 to signed integer
	if strings.HasPrefix(fmt.Sprintf("%T", value), "json.Number") {
		n, ok := value.(json.Number)
		if !ok {
			return 0, typeConversionError(value, typesMap[theType].String())
		}
		
		return n.Int64()
	}
	
	var n int64
	switch val := value.(type) {
	case int:
		n = int64(val)
	case int8:
		n = int64(val)
	case int16:
		n = int64(val)
	case int32:
		n = int64(val)
	case int64:
		n = val
	default:
		return 0, typeConversionError(value, typesMap[theType].String())
	}
	
	return n, nil
}

func getUintValue(theType string, value interface{}) (uint64, error) {
	// Losing precision only happens in receiving a JSON number from a language like js,
	// and receiving a large uint number from golang or python could cause json.Number.Int64 be turned into a panic.
	// So we use strconv.ParseUint to correctly parse a uint value.
	if strings.HasPrefix(fmt.Sprintf("%T", value), "json.Number") {
		n, ok := value.(json.Number)
		if !ok {
			return 0, typeConversionError(value, typesMap[theType].String())
		}
<<<<<<< HEAD
		
		intVal, err := n.Int64()
		if err != nil {
			return 0, err
		}
		
		return uint64(intVal), nil
=======

		uintVal, err := strconv.ParseUint(string(n), 10, 64)
		if err != nil {
			return 0, err
		}

		return uintVal, nil
>>>>>>> 0c29c70c
	}
	
	var n uint64
	switch value := value.(type) {
	case uint64:
		n = value
	case uint32:
		n = uint64(value)
	case uint16:
		n = uint64(value)
	case uint8:
		n = uint64(value)
	default:
		return 0, typeConversionError(value, typesMap[theType].String())
	}
	
	return n, nil
}

func getFloatValue(theType string, value interface{}) (float64, error) {
	// We use https://golang.org/pkg/encoding/json/#Decoder.UseNumber when unmarshaling signatures.
	// This is because JSON only supports 64-bit floating point numbers and we could lose precision
	if strings.HasPrefix(fmt.Sprintf("%T", value), "json.Number") {
		n, ok := value.(json.Number)
		if !ok {
			return 0, typeConversionError(value, typesMap[theType].String())
		}
		
		return n.Float64()
	}
	
	var f float64
	switch value := value.(type) {
	case float32:
		f = float64(value)
	case float64:
		f = value
	default:
		return 0, typeConversionError(value, typesMap[theType].String())
	}
	
	return f, nil
}

func getStringValue(theType string, value interface{}) (string, error) {
	s, ok := value.(string)
	if !ok {
		return "", typeConversionError(value, typesMap[theType].String())
	}

	return s, nil
}

// IsContextType checks to see if the type is a context.Context
func IsContextType(t reflect.Type) bool {
	return t == ctxType
}<|MERGE_RESOLUTION|>--- conflicted
+++ resolved
@@ -308,23 +308,14 @@
 		if !ok {
 			return 0, typeConversionError(value, typesMap[theType].String())
 		}
-<<<<<<< HEAD
-		
-		intVal, err := n.Int64()
+
+
+		uintVal, err := strconv.ParseUint(string(n), 10, 64)
 		if err != nil {
 			return 0, err
 		}
-		
-		return uint64(intVal), nil
-=======
-
-		uintVal, err := strconv.ParseUint(string(n), 10, 64)
-		if err != nil {
-			return 0, err
-		}
 
 		return uintVal, nil
->>>>>>> 0c29c70c
 	}
 	
 	var n uint64
